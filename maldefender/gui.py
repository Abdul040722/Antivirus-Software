<<<<<<< HEAD
"""
Malvex — Tk GUI (production)
Integrates with MalwareScanner, Real-Time monitor, Signature DB, and Quarantine.

Key improvements vs previous GUI:
- No stubbed detections; uses real MalwareScanner and its real-time callback.
- Correct SignatureDatabase() construction (no logger argument).
- Correct RealTime lifecycle via MalwareScanner.start/stop_realtime_protection().
- Quarantine tab auto-refreshes (polling watcher).
- Logger routes to UI via gui_callback.
"""

from __future__ import annotations

import os
import sys
import json
import time
import threading
import queue
from dataclasses import dataclass, field
from datetime import datetime
from pathlib import Path
from typing import Any, Dict, List, Optional, Callable, Iterable, Tuple

import tkinter as tk
from tkinter import ttk, filedialog, messagebox

# ---- Project imports ----
from .app_config import config
from .app_logger import Logger
from .malware_scanner import MalwareScanner
from .signature_db import SignatureDatabase

# ---- UI Theme ----
class UITheme:
    BG0 = "#0a0f18"
    BG1 = "#0f172a"
    BG2 = "#0b1222"
    PANEL = "#0c1627"
    TEXT = "#dbe7ff"
    MUTED = "#94a3b8"
    BORDER = "#1e293b"
    PRI = "#1f6feb"
    PRI_D = "#1a5cd1"
    WARN = "#d29922"
    DANGER = "#f85149"
    OK = "#22c55e"

    @classmethod
    def apply(cls, root: tk.Tk):
        style = ttk.Style(root)
        try:
            style.theme_use("clam")
        except tk.TclError:
            pass
        root.configure(bg=cls.BG0)
        for name, opts in {
            "TFrame": dict(background=cls.BG0),
            "Panel.TFrame": dict(background=cls.PANEL, borderwidth=1, relief="solid"),
            "TLabel": dict(background=cls.BG0, foreground=cls.TEXT),
            "Dim.TLabel": dict(background=cls.BG0, foreground=cls.MUTED),
            "H1.TLabel": dict(background=cls.BG0, foreground=cls.TEXT, font=("Segoe UI", 16, "bold")),
            "H2.TLabel": dict(background=cls.BG0, foreground=cls.TEXT, font=("Segoe UI", 12, "bold")),
            "TButton": dict(font=("Segoe UI", 10, "bold")),
            "Primary.TButton": dict(background=cls.PRI, foreground="white"),
            "Warn.TButton": dict(background=cls.WARN, foreground="black"),
            "Danger.TButton": dict(background=cls.DANGER, foreground="black"),
        }.items():
            style.configure(name, **opts)
        style.map("TButton", background=[("active", cls.PRI_D)])
        style.configure("Treeview",
                        background=cls.BG1, fieldbackground=cls.BG1,
                        foreground=cls.TEXT, bordercolor=cls.BORDER)
        style.configure("Treeview.Heading",
                        background=cls.BG2, foreground=cls.TEXT)
        style.configure("TProgressbar", background="#58a6ff", troughcolor=cls.BG2)

# ---- Data Models ----
@dataclass
class ScanTask:
    mode: str  # "quick" | "full" | "custom"
    paths: List[Path]
    auto_action: str = ""  # "", "quarantine", "delete"

# ---- Helpers ----
def _human_size(n: int) -> str:
    try:
        n = int(n)
    except Exception:
        return str(n)
    units = ["B","KB","MB","GB","TB","PB"]
    i = 0
    v = float(n)
    while v >= 1024 and i < len(units)-1:
        v /= 1024.0
        i += 1
    return f"{v:.1f} {units[i]}"

class BehaviorModal(tk.Toplevel):
    def __init__(self, parent: tk.Misc, exe: str, score: int, reasons: str):
        super().__init__(parent)
        self.title("Behavioral Incident")
        self.configure(bg=UITheme.BG1)
        self.resizable(False, False)
        self.grab_set()
        self.result: str = "ignore"

        frm = ttk.Frame(self, padding=12, style="Panel.TFrame")
        frm.grid(sticky="nsew")
        ttk.Label(frm, text=f"Behavioral Incident (score={score})", style="H2.TLabel").grid(row=0, column=0, sticky="w")
        txt = tk.Text(frm, height=10, width=72, bg=UITheme.BG0, fg=UITheme.TEXT,
                      insertbackground=UITheme.TEXT, relief="flat", wrap="word")
        txt.grid(row=1, column=0, sticky="nsew", pady=(8, 8))
        txt.insert("1.0", f"Process: {exe or 'Unknown'}\n\nReasons:\n{reasons}")
        txt.configure(state="disabled")

        btns = ttk.Frame(frm)
        btns.grid(row=2, column=0, sticky="e")
        ttk.Button(btns, text="Kill (Enter)", style="Primary.TButton",
                   command=lambda: self._close("kill")).grid(row=0, column=0, padx=4)
        ttk.Button(btns, text="Rollback Recent",
                   command=lambda: self._close("rollback")).grid(row=0, column=1, padx=4)
        ttk.Button(btns, text="Ignore (Esc)",
                   command=lambda: self._close("ignore")).grid(row=0, column=2, padx=4)

        self.bind("<Escape>", lambda e: self._close("ignore"))
        self.bind("<Return>", lambda e: self._close("kill"))

    def _close(self, res: str):
        self.result = res
        self.grab_release()
        self.destroy()


def prompt_behavior(root: tk.Misc, exe: str, score: int, reasons: str) -> str:
    dlg = BehaviorModal(root, exe, score, reasons)
    root.wait_window(dlg)
    return dlg.result

class ThreatModal(tk.Toplevel):
    def __init__(self, parent: tk.Misc, file_path: str, details: str):
        super().__init__(parent)
        self.title("Threat Detected")
        self.configure(bg=UITheme.BG1)
        self.resizable(False, False)
        self.grab_set()
        self.result: str = "ignore"

        frm = ttk.Frame(self, padding=12, style="Panel.TFrame")
        frm.grid(sticky="nsew")
        ttk.Label(frm, text="Threat Detected", style="H2.TLabel").grid(row=0, column=0, sticky="w")
        txt = tk.Text(frm, height=10, width=72, bg=UITheme.BG0, fg=UITheme.TEXT,
                      insertbackground=UITheme.TEXT, relief="flat", wrap="word")
        txt.grid(row=1, column=0, sticky="nsew", pady=(8, 8))
        txt.insert("1.0", f"Path: {file_path}\n\nDetails: {details or 'Malicious indicators detected.'}")
        txt.configure(state="disabled")

        btns = ttk.Frame(frm)
        btns.grid(row=2, column=0, sticky="e")
        ttk.Button(btns, text="Quarantine (Enter)", style="Primary.TButton",
                   command=lambda: self._close("quarantine")).grid(row=0, column=0, padx=4)
        ttk.Button(btns, text="Ignore (Esc)",
                   command=lambda: self._close("ignore")).grid(row=0, column=1, padx=4)
        ttk.Button(btns, text="Delete", style="Danger.TButton",
                   command=lambda: self._close("delete")).grid(row=0, column=2, padx=4)

        self.bind("<Escape>", lambda e: self._close("ignore"))
        self.bind("<Return>", lambda e: self._close("quarantine"))

    def _close(self, res: str):
        self.result = res
        self.grab_release()
        self.destroy()

def prompt_threat(root: tk.Misc, file_path: str, details: str) -> str:
    dlg = ThreatModal(root, file_path, details)
    root.wait_window(dlg)
    return dlg.result

# ---- GUI ----
class AntivirusGUI:
    """Tk GUI integrating MalwareScanner, Real-Time, Signatures, and Quarantine."""

    # --------------- Lifecycle ---------------
    def __init__(self, root: tk.Tk):
        self.root = root
        self.root.title(f"{config.app_name} GUI")
        self.root.geometry("1120x720")
        self.root.minsize(980, 620)
        UITheme.apply(self.root)

        # Logger → route to GUI
        self._log_lines: List[str] = []
        self.logger = Logger(gui_callback=self._on_gui_log)

        # Backends
        self.scanner = MalwareScanner(self.logger, notify_callback=self._notify_threat_gui)
        # Use scanner.sig_db and scanner internals rather than creating divergent instances
        self.sigdb: SignatureDatabase = self.scanner.sig_db  # correct ctor is no-arg

        # UI state/queues/threads
        self._scan_thread: Optional[threading.Thread] = None
        self._scan_stop = threading.Event()
        self._uiq: "queue.Queue[Callable[[], None]]" = queue.Queue()

        # Real-time state
        self._rt_enabled = bool(config.realtime_enabled)
        self._rt_paths: List[str] = list(config.monitor_paths or [])
        if not self._rt_paths:
            # default to Downloads once
            self._rt_paths = [str(Path.home() / "Downloads")]
            config.monitor_paths = self._rt_paths[:]
            config.save_config()

        # Quarantine watcher
        self._q_stop = threading.Event()
        self._q_thread: Optional[threading.Thread] = None
        self._q_last_snapshot: Dict[str, float] = {}

        # Build UI
        self._build_ui()

        # start UI pump
        self._pump_ui()

        # initial states
        if self._rt_enabled:
            self._enable_rt(startup=True)

        self.logger.log("GUI loaded.", "INFO")

    def destroy(self):
        try:
            self._q_stop.set()
            if self._q_thread:
                self._q_thread.join(timeout=1.5)
        except Exception:
            pass
        try:
            self.scanner.stop_realtime_protection()
        except Exception:
            pass

    # --------------- Logging ---------------
    def _on_gui_log(self, line: str, level: str):
        # line already formatted by Logger
        try:
            self._log_lines.append(line)
            if len(self._log_lines) > 4000:
                self._log_lines = self._log_lines[-4000:]
            self._uiq.put(lambda: self._append_log(line))
        except Exception:
            pass

    def _append_log(self, s: str):
        try:
            self.txt_log.insert("end", s + "\n")
            self.txt_log.see("end")
        except Exception:
            pass

    # --------------- UI Build ---------------
    def _build_ui(self):
        nb = ttk.Notebook(self.root)
        nb.pack(fill="both", expand=True, padx=10, pady=10)
        self.nb = nb

        self._tab_dashboard(nb)
        self._tab_scan(nb)
        self._tab_realtime(nb)
        self._tab_quarantine(nb)
        self._tab_signatures(nb)
        self._tab_logs(nb)

    def _tab_dashboard(self, nb):
        f = ttk.Frame(nb); nb.add(f, text="Dashboard")

        status = ttk.Frame(f, padding=10, style="Panel.TFrame")
        status.pack(fill="x", pady=(0, 10))
        ttk.Label(status, text="Protection Status", style="H2.TLabel").pack(anchor="w")
        row = ttk.Frame(status); row.pack(fill="x", pady=(6, 0))
        self.var_rt_chip = tk.StringVar(value="Real-Time: On" if self._rt_enabled else "Real-Time: Off")
        ttk.Label(row, textvariable=self.var_rt_chip, style="Dim.TLabel").pack(side="left")
        ttk.Button(row, text="Manage", style="Primary.TButton",
                   command=lambda: self.nb.select(self._rt_tab)).pack(side="right")

        card = ttk.Frame(f, padding=10, style="Panel.TFrame"); card.pack(fill="both", expand=True)
        ttk.Label(card, text="Recent Results", style="H2.TLabel").pack(anchor="w")
        cols = ("file","status","details")
        tv = ttk.Treeview(card, columns=cols, show="headings", height=10)
        for c, w in zip(cols, (520, 100, 360)):
            tv.heading(c, text=c.capitalize()); tv.column(c, width=w, stretch=True)
        tv.pack(fill="both", expand=True, pady=(6, 0))
        self.recent_tv = tv

    def _tab_scan(self, nb):
        f = ttk.Frame(nb); nb.add(f, text="Scan"); self._scan_tab = f

        top = ttk.Frame(f, padding=10, style="Panel.TFrame"); top.pack(fill="x")
        ttk.Button(top, text="Quick Scan (Downloads)", style="Primary.TButton",
                   command=lambda: self._start_scan("quick")).pack(side="left", padx=4)
        ttk.Button(top, text="Full System Scan",
                   command=lambda: self._start_scan("full")).pack(side="left", padx=4)
        ttk.Button(top, text="Custom Scan…",
                   command=self._choose_custom_scan).pack(side="left", padx=4)
        ttk.Button(top, text="Stop", style="Warn.TButton",
                   command=self._stop_scan).pack(side="left", padx=8)

        ttk.Label(top, text="Auto action:", style="Dim.TLabel").pack(side="left", padx=(16, 4))
        self.var_auto_action = tk.StringVar(value="")
        cb = ttk.Combobox(top, width=14, state="readonly", textvariable=self.var_auto_action,
                          values=["", "quarantine", "delete"])
        cb.pack(side="left")

        prog = ttk.Frame(f, padding=10, style="Panel.TFrame"); prog.pack(fill="x", pady=(10, 10))
        self.var_scan_status = tk.StringVar(value="Ready")
        ttk.Label(prog, textvariable=self.var_scan_status).pack(anchor="w")
        self.pb = ttk.Progressbar(prog, mode="determinate", maximum=100); self.pb.pack(fill="x", pady=(6, 0))
        self.var_scan_current = tk.StringVar(value="—")
        ttk.Label(prog, textvariable=self.var_scan_current, style="Dim.TLabel").pack(anchor="w", pady=(6, 0))

        card = ttk.Frame(f, padding=10, style="Panel.TFrame"); card.pack(fill="both", expand=True)
        ttk.Label(card, text="Results", style="H2.TLabel").pack(anchor="w")
        cols = ("file","status","details","action")
        tv = ttk.Treeview(card, columns=cols, show="headings")
        for c, w in zip(cols, (520, 120, 360, 100)):
            tv.heading(c, text=c.capitalize()); tv.column(c, width=w, stretch=True)
        tv.pack(fill="both", expand=True, pady=(6, 0))
        self.scan_tv = tv

    def _tab_realtime(self, nb):
        f = ttk.Frame(nb); nb.add(f, text="Real-Time"); self._rt_tab = f

        card = ttk.Frame(f, padding=10, style="Panel.TFrame"); card.pack(fill="x")
        ttk.Label(card, text="Status & Controls", style="H2.TLabel").pack(anchor="w")
        row = ttk.Frame(card); row.pack(fill="x", pady=(6, 0))
        self.var_rt_state = tk.StringVar(value="Enabled" if self._rt_enabled else "Disabled")
        ttk.Label(row, textvariable=self.var_rt_state).pack(side="left", padx=(0, 10))
        ttk.Button(row, text="Enable", style="Primary.TButton",
                   command=self._enable_rt).pack(side="left", padx=4)
        ttk.Button(row, text="Disable",
                   command=self._disable_rt).pack(side="left", padx=4)
        ttk.Button(row, text="Simulate",
                   style="Warn.TButton", command=self._simulate_rt).pack(side="right", padx=4)

        card2 = ttk.Frame(f, padding=10, style="Panel.TFrame"); card2.pack(fill="both", expand=True, pady=(10, 0))
        ttk.Label(card2, text="Monitored Paths", style="H2.TLabel").pack(anchor="w")
        prow = ttk.Frame(card2); prow.pack(fill="x", pady=(6, 0))
        self.var_rt_path = tk.StringVar()
        ttk.Entry(prow, textvariable=self.var_rt_path).pack(side="left", fill="x", expand=True)
        ttk.Button(prow, text="Add", command=self._add_rt_path).pack(side="left", padx=6)
        ttk.Button(prow, text="Remove Selected", command=self._remove_rt_path).pack(side="left", padx=6)

        tv = ttk.Treeview(card2, columns=("path",), show="headings", height=8)
        tv.heading("path", text="Path"); tv.column("path", width=820, stretch=True)
        tv.pack(fill="both", expand=True, pady=(6, 0))
        self.rt_tv = tv
        self._refresh_rt_paths()

    def _tab_quarantine(self, nb):
        f = ttk.Frame(nb); nb.add(f, text="Quarantine")

        top = ttk.Frame(f, padding=10, style="Panel.TFrame"); top.pack(fill="x")
        ttk.Label(top, text="Items", style="H2.TLabel").pack(side="left")
        ttk.Button(top, text="Refresh", command=self._q_refresh).pack(side="right", padx=4)
        ttk.Button(top, text="Delete Selected", style="Danger.TButton",
                   command=self._q_delete_selected).pack(side="right", padx=4)
        ttk.Button(top, text="Restore Selected…",
                   command=self._q_restore_selected).pack(side="right", padx=4)

        card = ttk.Frame(f, padding=10, style="Panel.TFrame")
        card.pack(fill="both", expand=True, pady=(10, 0))
        cols = ("file","path","date","size")
        tv = ttk.Treeview(card, columns=cols, show="headings", selectmode="extended")
        for c, w in zip(cols, (360, 420, 160, 120)):
            tv.heading(c, text=c.capitalize()); tv.column(c, width=w, stretch=True)
        tv.pack(fill="both", expand=True)
        self.q_tv = tv

        # start watcher
        self._start_quarantine_watcher()
        self._q_refresh()

    def _tab_signatures(self, nb):
        f = ttk.Frame(nb); nb.add(f, text="Signatures")

        form = ttk.Frame(f, padding=10, style="Panel.TFrame"); form.pack(fill="x")
        ttk.Label(form, text="Add Signature", style="H2.TLabel").pack(anchor="w")
        row = ttk.Frame(form); row.pack(fill="x", pady=(6, 0))
        ttk.Label(row, text="Hash:").pack(side="left")
        self.var_sig_hash = tk.StringVar()
        ttk.Entry(row, textvariable=self.var_sig_hash, width=60).pack(side="left", padx=6)
        ttk.Label(row, text="Type:").pack(side="left", padx=(12, 4))
        self.var_sig_type = tk.StringVar(value="sha256")
        ttk.Combobox(row, textvariable=self.var_sig_type, state="readonly",
                     values=["sha256","md5"], width=10).pack(side="left")
        ttk.Button(row, text="Add", style="Primary.TButton",
                   command=self._sig_add).pack(side="left", padx=8)

        row2 = ttk.Frame(form); row2.pack(fill="x", pady=(6, 0))
        ttk.Button(row2, text="Export JSON",
                   command=self._sig_export).pack(side="left", padx=4)
        ttk.Button(row2, text="Import JSON…",
                   command=self._sig_import).pack(side="left", padx=4)

        card = ttk.Frame(f, padding=10, style="Panel.TFrame"); card.pack(fill="both", expand=True, pady=(10, 0))
        ttk.Label(card, text="Signature Store", style="H2.TLabel").pack(anchor="w")
        tv = ttk.Treeview(card, columns=("type","hash"), show="headings", selectmode="extended")
        tv.heading("type", text="Type"); tv.column("type", width=100)
        tv.heading("hash", text="Hash"); tv.column("hash", width=820, stretch=True)
        tv.pack(fill="both", expand=True, pady=(6, 0))
        self.sig_tv = tv
        self._sig_refresh()

    def _tab_logs(self, nb):
        f = ttk.Frame(nb); nb.add(f, text="Logs")
        top = ttk.Frame(f, padding=10, style="Panel.TFrame"); top.pack(fill="x")
        ttk.Label(top, text="Logs", style="H2.TLabel").pack(side="left")
        ttk.Button(top, text="Copy", command=self._log_copy).pack(side="right", padx=4)
        ttk.Button(top, text="Open Log File", command=self._open_log_file).pack(side="right", padx=4)

        body = ttk.Frame(f, padding=10, style="Panel.TFrame"); body.pack(fill="both", expand=True, pady=(10, 0))
        self.txt_log = tk.Text(body, wrap="word", bg=UITheme.BG1, fg=UITheme.TEXT,
                               insertbackground=UITheme.TEXT, relief="flat")
        self.txt_log.pack(fill="both", expand=True)

    # --------------- UI pump ---------------
    def _pump_ui(self):
        try:
            for _ in range(100):
                cb = self._uiq.get_nowait()
                cb()
        except queue.Empty:
            pass
        self.root.after(50, self._pump_ui)

    # --------------- Scanning ---------------
    def _choose_custom_scan(self):
        sel = filedialog.askdirectory(title="Choose folder to scan")
        if not sel: return
        self._start_scan("custom", [Path(sel)])

    def _start_scan(self, mode: str, paths: Optional[List[Path]] = None):
        if self._scan_thread and self._scan_thread.is_alive():
            messagebox.showwarning("Scan", "A scan is already running.")
            return

        if mode == "quick":
            paths = [Path(p) for p in (config.monitor_paths or [])] or [Path.home() / "Downloads"]
        elif mode == "full":
            paths = [Path("/") if os.name != "nt" else Path(os.environ.get("SystemDrive", "C:") + "\\")]
        else:
            paths = paths or []
            if not paths:
                messagebox.showwarning("Scan", "No paths selected for custom scan.")
                return

        task = ScanTask(mode=mode, paths=paths, auto_action=self.var_auto_action.get() or "")
        self.scan_tv.delete(*self.scan_tv.get_children())
        self.var_scan_status.set("Starting…"); self.var_scan_current.set("—"); self.pb["value"] = 0
        self._scan_stop.clear()
        self._scan_thread = threading.Thread(target=self._scan_worker, args=(task,), daemon=True)
        self._scan_thread.start()
        self.logger.log(f"Starting {mode} scan on {len(paths)} path(s)")

    def _iter_files(self, roots: Iterable[Path]) -> Iterable[Path]:
        for rp in roots:
            try:
                if rp.is_file():
                    yield rp
                elif rp.is_dir():
                    for root, _, files in os.walk(rp):
                        for name in files:
                            yield Path(root) / name
            except Exception as e:
                self.logger.log(f"Enumerate error for {rp}: {e}", "WARNING")

    def _scan_worker(self, task: ScanTask):
        files = list(self._iter_files(task.paths))
        total = max(1, len(files))
        processed = 0

        def cb_progress(pct: float, current: str):
            self._uiq.put(lambda: self._scan_progress(pct, current))

        for fp in files:
            if self._scan_stop.is_set():
                break

            auto = task.auto_action if task.auto_action in {"quarantine","delete"} else None
            res = self.scanner.scan_file(fp, auto_action=auto)
            processed += 1
            pct = int(processed * 100 / total)
            cb_progress(pct, str(fp))

            if res.get("status") == "infected" and not auto:
                details = self._format_threats(res.get("threats") or [])
                choice = prompt_threat(self.root, res.get("file",""), details)
                if choice in {"quarantine","delete"}:
                    # apply action directly
                    if choice == "quarantine":
                        ok, msg = self.scanner.quarantine_path(Path(res["file"]))
                        res["action"] = "quarantine"; res["action_ok"] = ok
                        if not ok: res["action_error"] = msg
                    else:
                        ok, msg = self.scanner.delete_path(Path(res["file"]))
                        res["action"] = "delete"; res["action_ok"] = ok
                        if not ok: res["action_error"] = msg
                else:
                    res["action"] = "ignore"

            self._uiq.put(lambda r=res: self._scan_row(r))

        self._uiq.put(self._scan_done)

    def _stop_scan(self):
        self._scan_stop.set()
        self.logger.log("Stopping scan…", "INFO")

    def _scan_progress(self, pct: float, current: str):
        self.var_scan_status.set(f"Scanning… {int(pct)}%")
        self.var_scan_current.set(f"Current: {current}")
        self.pb["value"] = pct

    def _scan_row(self, res: Dict[str, Any]):
        det = self._format_threats(res.get("threats") or [])
        action = res.get("action", res.get("action_taken", "—"))
        vals = (res.get("file",""), res.get("status",""), det, action)
        self.scan_tv.insert("", "end", values=vals)
        # dashboard recent
        self.recent_tv.insert("", 0, values=(vals[0], vals[1], vals[2]))
        if len(self.recent_tv.get_children()) > 8:
            for iid in self.recent_tv.get_children()[8:]:
                self.recent_tv.delete(iid)

    def _scan_done(self):
        self.var_scan_status.set("Completed")
        self.var_scan_current.set("Done")
        self.pb["value"] = 100
        self.logger.log("Scan completed.", "INFO")

    @staticmethod
    def _format_threats(threats: List[Dict[str, Any]]) -> str:
        out = []
        for t in threats:
            # MalwareScanner can produce: hash_types (list), yara_rule, etc.
            htypes = t.get("hash_types")
            if not htypes:
                ht = t.get("hash_type")
                htypes = [ht] if ht else []
            if isinstance(htypes, str):
                htypes = [htypes]
            tag = ", ".join(str(x) for x in htypes) if htypes else "Indicators"
            name = t.get("yara_rule") or t.get("name") or "Detection"
            out.append(f"{name} — {tag}")
        return "; ".join(out)

    # --------------- Real-Time ---------------
    def _enable_rt(self, startup: bool = False):
        try:
            config.monitor_paths = self._rt_paths[:]
            self.scanner.start_realtime_protection()
            # START behavior monitor + wire FS events from realtime to behavior engine
            self.scanner.start_behavior_monitor(self._notify_behavior_gui)

            self._rt_enabled = True
            self.var_rt_state.set("Enabled"); self.var_rt_chip.set("Real-Time: On")
            if not startup:
                self.logger.log("Real-time protection enabled.", "INFO")
        except Exception as e:
            messagebox.showerror("Real-Time", f"Failed to enable: {e}")
            self.logger.log(f"Real-time enable failed: {e}", "ERROR")

    def _disable_rt(self):
        try:
            self.scanner.stop_realtime_protection()
            self.scanner.stop_behavior_monitor()
        except Exception:
            pass
        self._rt_enabled = False
        self.var_rt_state.set("Disabled"); self.var_rt_chip.set("Real-Time: Off")
        self.logger.log("Real-time protection disabled.", "INFO")
        
    # gui.py — inside AntivirusGUI
    def update_realtime_status_display(self):
        """Sync RT status chips/labels; safe to call any time."""
        if getattr(self, "var_rt_state", None):
            self.var_rt_state.set("Enabled" if self._rt_enabled else "Disabled")
        if getattr(self, "var_rt_chip", None):
            self.var_rt_chip.set("Real-Time: On" if self._rt_enabled else "Real-Time: Off")

    def _add_rt_path(self):
        p = self.var_rt_path.get().strip()
        if not p: return
        if p not in self._rt_paths:
            self._rt_paths.append(p)
            config.monitor_paths = self._rt_paths[:]
            config.save_config()
            self._refresh_rt_paths()
            self.logger.log(f"Added real-time path: {p}", "INFO")

    def _remove_rt_path(self):
        sel = self.rt_tv.selection()
        removed = 0
        for iid in sel:
            val = self.rt_tv.item(iid, "values")[0]
            if val in self._rt_paths:
                self._rt_paths.remove(val)
                removed += 1
        if removed:
            config.monitor_paths = self._rt_paths[:]
            config.save_config()
            self._refresh_rt_paths()
            self.logger.log(f"Removed {removed} path(s) from real-time monitor.", "INFO")

    def _refresh_rt_paths(self):
        self.rt_tv.delete(*self.rt_tv.get_children())
        for p in self._rt_paths:
            self.rt_tv.insert("", "end", values=(p,))

    def _simulate_rt(self):
        # optional helper for quick test
        fake = str(Path.home() / "Downloads" / "suspicious.exe")
        self._notify_threat_gui({"file": fake, "status": "infected", "threats": [{"name":"Simulated","hash_types":["TEST"]}]})

    def _notify_threat_gui(self, result: Dict[str, Any]) -> None:
        """
        Callback set on MalwareScanner to handle real-time detections.
        Presents modal and applies quarantine/delete through scanner helpers.
        """
        try:
            file_path = Path(str(result.get("file","")))
            details = self._format_threats(result.get("threats") or [])
            self.logger.log(f"[REAL-TIME] Threat detected: {file_path}", "WARNING")
            choice = prompt_threat(self.root, str(file_path), details)

            if choice == "quarantine":
                ok, msg = self.scanner.quarantine_path(file_path)
                self.logger.log(f"[REAL-TIME] {'Quarantined' if ok else 'Failed to quarantine'}: {file_path}", "WARNING" if ok else "ERROR")
            elif choice == "delete":
                ok, msg = self.scanner.delete_path(file_path)
                self.logger.log(f"[REAL-TIME] {'Deleted' if ok else 'Failed to delete'}: {file_path}", "WARNING" if ok else "ERROR")
            else:
                self.logger.log(f"[REAL-TIME] Ignored by user: {file_path}", "INFO")

            # reflect in tables
            self.scan_tv.insert("", 0, values=(str(file_path), result.get("status","infected"), details, choice or "—"))
            self.recent_tv.insert("", 0, values=(str(file_path), result.get("status","infected"), details))
        except Exception as e:
            self.logger.log(f"Real-time UI handling error: {e}", "ERROR")

    def _notify_behavior_gui(self, incident: Dict[str, Any]) -> None:
        """
        GUI prompt when the BehaviorEngine emits an incident.
        The engine has already attempted to suspend the PID; we now let the user decide.
        """
        try:
            proc = incident.get("process", {}) or {}
            exe = proc.get("exe") or proc.get("name") or "Unknown"
            score = int(incident.get("score", 0))
            reasons = "\n".join([f"- {rh.get('rule_id')} ({rh.get('weight')}): {rh.get('reason')}"
                             for rh in incident.get("rule_hits", [])])

            self.logger.log(f"[BEHAVIOR] Incident score={score} exe={exe}", "WARNING")
            choice = prompt_behavior(self.root, exe=str(exe), score=score, reasons=reasons)

            if choice == "kill":
                try:
                    import psutil
                    pid = int(incident.get("pid", -1))
                    if pid > 0:
                        psutil.Process(pid).kill()
                        self.logger.log(f"[BEHAVIOR] Killed PID {pid}", "WARNING")
                except Exception as e:
                    self.logger.log(f"[BEHAVIOR] Kill failed: {e}", "ERROR")
            elif choice == "rollback":
                try:
                    cnt = self.scanner.behavior.rollback.rollback() if self.scanner.behavior else 0
                    self.logger.log(f"[BEHAVIOR] Rollback handled {cnt} files.", "WARNING")
                except Exception as e:
                    self.logger.log(f"[BEHAVIOR] Rollback error: {e}", "ERROR")
            else:
                self.logger.log("[BEHAVIOR] Incident ignored by user.", "INFO")

            # Surface in the dashboard tables
            details = f"Behavior score={score}; rules={[r.get('rule_id') for r in (incident.get('rule_hits') or [])]}"
            self.scan_tv.insert("", 0, values=(exe, "behavior_incident", details, choice or "—"))
            self.recent_tv.insert("", 0, values=(exe, "behavior_incident", details))
        except Exception as e:
            self.logger.log(f"Behavior UI handling error: {e}", "ERROR")

    # --------------- Quarantine ---------------
    def _q_snapshot(self) -> Dict[str, float]:
        snap: Dict[str, float] = {}
        qd = Path(config.quarantine_dir)
        if not qd.exists(): return snap
        for p in qd.rglob("*"):
            if p.is_file():
                try:
                    snap[str(p)] = p.stat().st_mtime
                except Exception:
                    pass
        return snap

    def _start_quarantine_watcher(self):
        def loop():
            self._q_last_snapshot = self._q_snapshot()
            while not self._q_stop.wait(2.0):
                cur = self._q_snapshot()
                if cur != self._q_last_snapshot:
                    self._q_last_snapshot = cur
                    self._uiq.put(self._q_refresh)
        self._q_thread = threading.Thread(target=loop, name="quarantine-watch", daemon=True)
        self._q_thread.start()

    def _q_refresh(self):
        self.q_tv.delete(*self.q_tv.get_children())
        qdir = Path(config.quarantine_dir)
        if not qdir.exists(): return
        for p in sorted(qdir.rglob("*")):
            if not p.is_file(): continue
            try:
                st = p.stat()
                self.q_tv.insert(
                    "", "end", iid=str(p),
                    values=(p.name, str(p), datetime.fromtimestamp(st.st_mtime).strftime("%Y-%m-%d %H:%M"), _human_size(st.st_size))
                )
            except Exception:
                pass

    def _q_selected_paths(self) -> List[Path]:
        return [Path(iid) for iid in self.q_tv.selection()]

    def _q_restore_selected(self):
        paths = self._q_selected_paths()
        if not paths: return
        dest_dir = filedialog.askdirectory(title="Restore to folder")
        if not dest_dir: return
        restored = 0
        for p in paths:
            try:
                target = Path(dest_dir) / p.name
                # ensure unique
                i = 1
                while target.exists():
                    target = Path(dest_dir) / f"{p.stem}.{i}{p.suffix}"
                    i += 1
                os.makedirs(target.parent, exist_ok=True)
                os.replace(p, target)
                restored += 1
            except Exception as e:
                self.logger.log(f"Restore failed for {p}: {e}", "ERROR")
        self.logger.log(f"Restored {restored} item(s).", "INFO")
        self._q_refresh()

    def _q_delete_selected(self):
        paths = self._q_selected_paths()
        if not paths: return
        if not messagebox.askyesno("Quarantine", f"Delete {len(paths)} selected item(s)?"):
            return
        cnt = 0
        for p in paths:
            try:
                p.unlink(missing_ok=True)
                cnt += 1
            except Exception as e:
                self.logger.log(f"Delete failed for {p}: {e}", "ERROR")
        self.logger.log(f"Deleted {cnt} quarantined item(s).", "INFO")
        self._q_refresh()

    # --------------- Signatures ---------------
    def _sig_add(self):
        h = self.var_sig_hash.get().strip().lower()
        t = self.var_sig_type.get().lower()
        if not h or not all(c in "0123456789abcdef" for c in h):
            messagebox.showwarning("Signatures", "Hash must be hexadecimal.")
            return
        if t == "md5" and len(h) != 32:
            messagebox.showwarning("Signatures", "MD5 must be 32 hex chars.")
            return
        if t == "sha256" and len(h) != 64:
            messagebox.showwarning("Signatures", "SHA256 must be 64 hex chars.")
=======
import tkinter as tk
from tkinter import ttk, filedialog, messagebox, scrolledtext
import platform
import threading
from pathlib import Path
import os

from .app_config import config
from .app_logger import Logger
from .malware_scanner import MalwareScanner

# --- THEME COLORS AND FONTS ---
PRIMARY_BG = "#121212"
PRIMARY_FG = "#00bcd4"
ACCENT = "#0288d1"
SUCCESS = "#00e5ff"   # Replaced green with soft cyan
DANGER = "#ef5350"
WARNING = "#fbc02d"
FONT = ("Segoe UI", 10)
FONT_HEADER = ("Segoe UI", 14, "bold")


class AntivirusGUI:
    def __init__(self, root: tk.Tk):
        self.root = root
        self.root.title(f"{config.app_name} v{config.version}")
        self.root.geometry("980x720")
        self.root.configure(bg=PRIMARY_BG)

        self.style = ttk.Style()
        self.style.theme_use("clam")
        self._configure_styles()

        self.logger = Logger(self.log_to_gui)
        self.scanner = MalwareScanner(self.logger)

        self.scan_progress = tk.DoubleVar()
        self.realtime_status = tk.BooleanVar(value=False)
        self.log_visible = False

        self._build_layout()
        self.root.protocol("WM_DELETE_WINDOW", self.on_close)
        
        if config.demo_mode:
            self.logger.log("⚠️ Demo Mode Active: All detections are simulated.", "WARNING")


    def _configure_styles(self):
        self.style.configure("TFrame", background=PRIMARY_BG)
        self.style.configure("TLabel", background=PRIMARY_BG, foreground=PRIMARY_FG, font=FONT)
        self.style.configure("Accent.TButton", font=FONT, padding=10, relief="flat", borderwidth=0,
                             background="#1e1e1e", foreground=PRIMARY_FG)
        self.style.map("Accent.TButton",
                       background=[('active', "#00bcd4"), ('pressed', "#007c91")],
                       foreground=[('active', '#ffffff'), ('pressed', '#ffffff')])
        self.style.configure("Header.TLabel", font=FONT_HEADER, foreground=ACCENT,
                             background=PRIMARY_BG, anchor="center")
        self.style.configure("Treeview", font=("Segoe UI", 9), rowheight=22,
                             background="#1e1e1e", fieldbackground="#1e1e1e", foreground=PRIMARY_FG)
        self.style.configure("Treeview.Heading", font=("Segoe UI", 10, "bold"),
                             background=ACCENT, foreground="#ffffff")
        self.style.map("Treeview", background=[("selected", "#3949ab")])

    def _build_layout(self):
        container = ttk.Frame(self.root)
        container.pack(fill="both", expand=True)

        ttk.Label(container, text="Malvex Antivirus", style="Header.TLabel").pack(pady=(20, 10))

        # Scan Buttons (Horizontal Layout)
        btn_frame = ttk.Frame(container)
        btn_frame.pack(pady=10, padx=20, fill="x")

        for name, cmd in [
            ("Quick Scan", self.quick_scan),
            ("Full Scan", self.full_scan),
            ("Custom Scan", self.custom_scan),
            ("Stop Scan", self.stop_scan),
            ("Scan Graph", self.visualize_performance),
            ("Performance Benchmarks", self.show_performance_benchmarks),
            ("Benchmark Table", self.show_benchmark_table),

        ]:
            ttk.Button(btn_frame, text=name, command=cmd, style="Accent.TButton").pack(
                side="left", expand=True, fill="x", padx=6
            )

        # Real-Time Protection Status
        realtime_frame = ttk.Frame(container)
        realtime_frame.pack(fill="x", padx=20, pady=(15, 0))

        ttk.Label(realtime_frame, text="Real-Time Protection:").pack(side="left")
        self.realtime_label = ttk.Label(realtime_frame, text="Disabled", font=FONT_HEADER)
        self.realtime_label.pack(side="left", padx=(10, 0))

        self.toggle_button = ttk.Button(realtime_frame, text="Enable", command=self.toggle_realtime,
                                        style="Accent.TButton")
        self.toggle_button.pack(side="right")
        
         # --- Demo Mode Toggle UI ---
        demo_frame = ttk.Frame(container)
        demo_frame.pack(fill="x", padx=20, pady=(5, 0))

        ttk.Label(demo_frame, text="Demo Mode:").pack(side="left")
        self.demo_label = ttk.Label(demo_frame, text="Enabled" if config.demo_mode else "Disabled", font=FONT_HEADER)
        self.demo_label.pack(side="left", padx=(10, 0))
        self.demo_button = ttk.Button(demo_frame, text="Disable" if config.demo_mode else "Enable",
                                      command=self.toggle_demo_mode, style="Accent.TButton")
        self.demo_button.pack(side="right")


        # Progress bar
        ttk.Label(container, text="Progress:").pack(anchor='w', pady=(10, 0), padx=20)
        self.progress = ttk.Progressbar(container, variable=self.scan_progress, maximum=100, mode="determinate")
        self.progress.pack(fill=tk.X, padx=20)

        self.scan_status_label = ttk.Label(container, text="Status: Idle")
        self.scan_status_label.pack(anchor="w", pady=6, padx=20)

        # Results Table
        columns = ("File", "Status", "Details")
        self.results_tree = ttk.Treeview(container, columns=columns, show="headings")
        for col in columns:
            self.results_tree.heading(col, text=col)
            self.results_tree.column(col, width=300 if col == "Details" else 150)
        self.results_tree.pack(fill="both", expand=True, pady=5, padx=20)

        self.results_tree.tag_configure("infected", foreground=DANGER, font=(FONT[0], 10, 'bold'))
        self.results_tree.tag_configure("ok", foreground=SUCCESS)
        self.results_tree.tag_configure("error", foreground=WARNING)

        # Log viewer
        self.log_text = scrolledtext.ScrolledText(container, height=10, wrap=tk.WORD, state=tk.DISABLED,
                                                  background="#1e1e1e", foreground=PRIMARY_FG)
        self.log_text.pack(fill="both", expand=True, padx=20, pady=10)
        self.log_text.pack_forget()

        self.log_text.tag_config("ERROR", foreground=DANGER)
        self.log_text.tag_config("WARNING", foreground=WARNING)
        self.log_text.tag_config("INFO", foreground=PRIMARY_FG)
        self.log_text.tag_config("DEBUG", foreground="gray")

        # Status bar
        self.status_bar = ttk.Label(self.root, text="Ready", anchor="w", relief="sunken",
                                    background=ACCENT, foreground="white")
        self.status_bar.pack(side=tk.BOTTOM, fill=tk.X)

    def toggle_logs(self):
        if self.log_visible:
            self.log_text.pack_forget()
            self.log_toggle_btn.config(text="Show Logs")
        else:
            self.log_text.pack(fill="both", expand=True, padx=20, pady=10)
            self.log_toggle_btn.config(text="Hide Logs")
        self.log_visible = not self.log_visible

    def log_to_gui(self, message: str, level: str):
        def update():
            self.log_text.config(state=tk.NORMAL)
            self.log_text.insert(tk.END, message + "\n", level.upper())
            self.log_text.config(state=tk.DISABLED)
            self.log_text.see(tk.END)
            self.status_bar.config(text=message)
        self.root.after(0, update)

    def _start_scan(self, path: Path, label: str):
        if not path.exists():
            self.root.after(0, lambda: messagebox.showerror("Path Error", f"Directory not found:\n{path}"))
            return

        self.root.after(0, lambda: self.scan_progress.set(0))
        self.root.after(0, lambda: self.scan_status_label.config(text=f"Scanning: {label}"))
        self.root.after(0, lambda: self.results_tree.delete(*self.results_tree.get_children()))

        def scan_task():
            def progress_cb(p, f):
                self.root.after(0, lambda: self.scan_progress.set(p))

            results = self.scanner.scan_directory(path, progress_cb)

            try:
                from maldefender.visualizer import log_scan_stats
                log_scan_stats(len(results), sum(1 for r in results if r["status"] == "infected"))
            except Exception as e:
                self.logger.log(f"Failed to log scan stats: {e}", "WARNING")

            self.root.after(0, lambda: self.display_results(results))
            self.root.after(0, lambda: self.scan_status_label.config(text="Status: Done"))
            self.root.after(0, lambda: messagebox.showinfo("Scan Complete", f"Scan finished. {len(results)} files scanned."))

        threading.Thread(target=scan_task, daemon=True).start()

    def display_results(self, results):
        for r in results:
            file = Path(r["file"]).name
            status = r["status"]
            tag = "ok" if status == "clean" else "infected" if status == "infected" else "error"
            self.results_tree.insert("", tk.END, values=(file, status.title(), r.get("details", "")), tags=(tag,))

    def quick_scan(self):
        self._start_scan(Path.home() / "Downloads", "Quick Scan")

    def full_scan(self):
        home = Path.home() if platform.system() != "Windows" else Path(os.environ.get("USERPROFILE", "C:\\"))
        self._start_scan(home, "Full Scan")

    def custom_scan(self):
        path = filedialog.askdirectory(title="Select Folder to Scan")
        if path:
            self._start_scan(Path(path), "Custom Scan")

    def stop_scan(self):
        self.scanner.scanning = False
        self.scan_status_label.config(text="Status: Cancelling...")

    def toggle_realtime(self):
        if self.realtime_status.get():
            try:
                self.scanner.stop_realtime_protection()
                self.realtime_status.set(False)
                self.realtime_label.config(text="Disabled")
                self.toggle_button.config(text="Enable")
                self.status_bar.config(text="Real-time protection disabled.")
            except Exception as e:
                self.logger.log(f"Disable failed: {e}", "ERROR")
        else:
            try:
                self.scanner.start_realtime_protection()
                self.realtime_status.set(True)
                self.realtime_label.config(text="Enabled")
                self.toggle_button.config(text="Disable")
                self.status_bar.config(text="Real-time protection enabled.")
            except Exception as e:
                self.logger.log(f"Enable failed: {e}", "ERROR")

    def visualize_performance(self):
        stats = self.scanner.get_recent_scan_stats(limit=10)
        if not stats:
           messagebox.showinfo("Visualization", "No recent scans available to visualize.")
           return

        timestamps = [s["timestamp"] for s in stats]
        files = [s["files_scanned"] for s in stats]
        threats = [s["threats_found"] for s in stats]

        import matplotlib.pyplot as plt
        from matplotlib.ticker import LogLocator

        fig, ax = plt.subplots()
        ax.plot(timestamps, files, label="Files Scanned", marker="o", color="#00e5ff")
        ax.plot(timestamps, threats, label="Threats Found", marker="x", color="#ef5350")
        ax.set_xlabel("Timestamp")
        ax.set_ylabel("Count")
        ax.set_title("Scan Performance (Last 10 Scans)")
        ax.legend()
        ax.set_yscale("log")  # Optional for large ranges
        ax.yaxis.set_major_locator(LogLocator(base=10.0, numticks=10))
        fig.autofmt_xdate()

        plt.tight_layout()
        from pathlib import Path
        output_path = Path("maldefender/logs/scan_performance.png")
        output_path.parent.mkdir(parents=True, exist_ok=True)

        try:
            plt.savefig(output_path, dpi=150)
            self.logger.log(f"Saved graph as: {output_path}", "INFO")
        except Exception as e:
            self.logger.log(f"Failed to save visualization: {e}", "ERROR")
        finally:
            plt.close()

    def show_performance_benchmarks(self):
        from matplotlib import pyplot as plt
        from pathlib import Path
        import json

        log_path = Path("maldefender/logs/performance_log.json")
        if not log_path.exists():
           messagebox.showinfo("Performance Benchmarks", "No benchmark logs found.")
           return

        try:
            with log_path.open("r") as f:
                data = json.load(f)
        except Exception as e:
            messagebox.showerror("Error", f"Could not load benchmark logs:\n{e}")
            return

        if not data:
            messagebox.showinfo("Performance Benchmarks", "No performance data available.")
            return

        # Show in matplotlib table
        fig, ax = plt.subplots(figsize=(10, 6))
        table_data = [["Time", "Scan Type", "Duration (s)", "Files", "Avg/File"]]
        for entry in data[-10:]:
            table_data.append([
                entry["timestamp"].split("T")[0],
                entry["scan_type"],
                entry["duration"],
                entry["files_scanned"],
                entry["avg_per_file"]
            ])

        table = ax.table(cellText=table_data, loc='center', cellLoc='center', colWidths=[0.2]*5)
        table.auto_set_font_size(False)
        table.set_fontsize(10)
        table.scale(1, 2)
        ax.axis("off")
        plt.title("Malvex Performance Benchmarks (Last 10 Scans)")
        plt.tight_layout()
        plt.show()

    def show_benchmark_table(self):
        from pathlib import Path
        import json
        import tkinter as tk
        from tkinter import ttk

        log_path = Path("maldefender/logs/performance_log.json")
        if not log_path.exists():
            messagebox.showinfo("No Data", "No performance log found.")
>>>>>>> 781304f9
            return
        try:
            if h in self.sigdb.signatures[t]:
                messagebox.showinfo("Signatures", "Already exists.")
                return
            self.sigdb.add_signature(h, t)
            self._sig_refresh()
            self.logger.log(f"Added {t.upper()} signature: {h}", "INFO")
            self.var_sig_hash.set("")
        except Exception as e:
            messagebox.showerror("Signatures", f"Failed: {e}")

    def _sig_export(self):
        try:
            data = {
                "md5": sorted(self.sigdb.signatures["md5"]),
                "sha256": sorted(self.sigdb.signatures["sha256"]),
            }
        except Exception:
            data = {"md5": [], "sha256": []}
        out = filedialog.asksaveasfilename(defaultextension=".json",
                                           filetypes=[("JSON","*.json")],
                                           title="Export Signatures")
        if not out: return
        Path(out).write_text(json.dumps(data, indent=2), encoding="utf-8")
        self.logger.log(f"Exported signatures to {out}", "INFO")

    def _sig_import(self):
        fn = filedialog.askopenfilename(filetypes=[("JSON","*.json")], title="Import Signatures")
        if not fn: return
        try:
            data = json.loads(Path(fn).read_text(encoding="utf-8"))
            md5s = [str(x).lower() for x in data.get("md5", [])]
            sha256s = [str(x).lower() for x in data.get("sha256", [])]
            for h in md5s: self.sigdb.add_signature(h, "md5")
            for h in sha256s: self.sigdb.add_signature(h, "sha256")
            self._sig_refresh()
            self.logger.log(f"Imported signatures: MD5={len(md5s)} SHA256={len(sha256s)}", "INFO")
        except Exception as e:
            messagebox.showerror("Import", f"Failed: {e}")

    def _sig_refresh(self):
        self.sig_tv.delete(*self.sig_tv.get_children())
        try:
            rows = [("MD5", h) for h in sorted(self.sigdb.signatures["md5"])]
            rows += [("SHA256", h) for h in sorted(self.sigdb.signatures["sha256"])]
        except Exception:
            rows = []
        for typ, h in rows:
            self.sig_tv.insert("", "end", values=(typ, h))

    # --------------- Logs ---------------
    def _log_copy(self):
        try:
<<<<<<< HEAD
            self.root.clipboard_clear()
            self.root.clipboard_append("\n".join(self._log_lines))
            messagebox.showinfo("Logs", "Logs copied to clipboard.")
        except Exception as e:
            messagebox.showerror("Logs", str(e))

    def _open_log_file(self):
        try:
            log_path = Path(config.log_file)
            messagebox.showinfo("Logs", f"Log file: {log_path}")
        except Exception as e:
            messagebox.showerror("Logs", str(e))


# For manual execution
if __name__ == "__main__":
    root = tk.Tk()
    app = AntivirusGUI(root)
    def _on_close():
        try:
            app.destroy()
        except Exception:
            pass
        root.destroy()
    root.protocol("WM_DELETE_WINDOW", _on_close)
    root.mainloop()
=======
            with log_path.open("r") as f:
                data = json.load(f)
        except Exception as e:
            messagebox.showerror("Error", f"Failed to load benchmark data:\n{e}")
            return

        # Create new window
        table_window = tk.Toplevel(self.root)
        table_window.title("Performance Benchmarks")
        table_window.geometry("720x400")
        table_window.configure(bg=PRIMARY_BG)

        columns = ("timestamp", "scan_type", "duration", "files_scanned", "avg_per_file")
        tree = ttk.Treeview(table_window, columns=columns, show="headings", height=15)
        for col in columns:
            tree.heading(col, text=col.replace("_", " ").title())
            tree.column(col, anchor="center")

        for row in data[-20:]:
            tree.insert("", tk.END, values=(
                row.get("timestamp", ""),
                row.get("scan_type", ""),
                row.get("duration", ""),
                row.get("files_scanned", ""),
                row.get("avg_per_file", "")
            ))

        tree.pack(fill="both", expand=True, padx=10, pady=10)

        # Add scrollbar
        scrollbar = ttk.Scrollbar(table_window, orient="vertical", command=tree.yview)
        tree.configure(yscroll=scrollbar.set)
        scrollbar.pack(side="right", fill="y")
        
    def toggle_demo_mode(self):
        config.demo_mode = not config.demo_mode
        config.save_config()

        self.demo_label.config(text="Enabled" if config.demo_mode else "Disabled")
        self.demo_button.config(text="Disable" if config.demo_mode else "Enable")

        self.logger.log(
            f"Demo Mode toggled: {'Enabled' if config.demo_mode else 'Disabled'}",
            "INFO"
        )


    def on_close(self):
        if messagebox.askokcancel("Exit Malvex", "Are you sure you want to quit?"):
            self.root.destroy()

__all__ = ["MalvexGUI"]
>>>>>>> 781304f9
<|MERGE_RESOLUTION|>--- conflicted
+++ resolved
@@ -1,788 +1,3 @@
-<<<<<<< HEAD
-"""
-Malvex — Tk GUI (production)
-Integrates with MalwareScanner, Real-Time monitor, Signature DB, and Quarantine.
-
-Key improvements vs previous GUI:
-- No stubbed detections; uses real MalwareScanner and its real-time callback.
-- Correct SignatureDatabase() construction (no logger argument).
-- Correct RealTime lifecycle via MalwareScanner.start/stop_realtime_protection().
-- Quarantine tab auto-refreshes (polling watcher).
-- Logger routes to UI via gui_callback.
-"""
-
-from __future__ import annotations
-
-import os
-import sys
-import json
-import time
-import threading
-import queue
-from dataclasses import dataclass, field
-from datetime import datetime
-from pathlib import Path
-from typing import Any, Dict, List, Optional, Callable, Iterable, Tuple
-
-import tkinter as tk
-from tkinter import ttk, filedialog, messagebox
-
-# ---- Project imports ----
-from .app_config import config
-from .app_logger import Logger
-from .malware_scanner import MalwareScanner
-from .signature_db import SignatureDatabase
-
-# ---- UI Theme ----
-class UITheme:
-    BG0 = "#0a0f18"
-    BG1 = "#0f172a"
-    BG2 = "#0b1222"
-    PANEL = "#0c1627"
-    TEXT = "#dbe7ff"
-    MUTED = "#94a3b8"
-    BORDER = "#1e293b"
-    PRI = "#1f6feb"
-    PRI_D = "#1a5cd1"
-    WARN = "#d29922"
-    DANGER = "#f85149"
-    OK = "#22c55e"
-
-    @classmethod
-    def apply(cls, root: tk.Tk):
-        style = ttk.Style(root)
-        try:
-            style.theme_use("clam")
-        except tk.TclError:
-            pass
-        root.configure(bg=cls.BG0)
-        for name, opts in {
-            "TFrame": dict(background=cls.BG0),
-            "Panel.TFrame": dict(background=cls.PANEL, borderwidth=1, relief="solid"),
-            "TLabel": dict(background=cls.BG0, foreground=cls.TEXT),
-            "Dim.TLabel": dict(background=cls.BG0, foreground=cls.MUTED),
-            "H1.TLabel": dict(background=cls.BG0, foreground=cls.TEXT, font=("Segoe UI", 16, "bold")),
-            "H2.TLabel": dict(background=cls.BG0, foreground=cls.TEXT, font=("Segoe UI", 12, "bold")),
-            "TButton": dict(font=("Segoe UI", 10, "bold")),
-            "Primary.TButton": dict(background=cls.PRI, foreground="white"),
-            "Warn.TButton": dict(background=cls.WARN, foreground="black"),
-            "Danger.TButton": dict(background=cls.DANGER, foreground="black"),
-        }.items():
-            style.configure(name, **opts)
-        style.map("TButton", background=[("active", cls.PRI_D)])
-        style.configure("Treeview",
-                        background=cls.BG1, fieldbackground=cls.BG1,
-                        foreground=cls.TEXT, bordercolor=cls.BORDER)
-        style.configure("Treeview.Heading",
-                        background=cls.BG2, foreground=cls.TEXT)
-        style.configure("TProgressbar", background="#58a6ff", troughcolor=cls.BG2)
-
-# ---- Data Models ----
-@dataclass
-class ScanTask:
-    mode: str  # "quick" | "full" | "custom"
-    paths: List[Path]
-    auto_action: str = ""  # "", "quarantine", "delete"
-
-# ---- Helpers ----
-def _human_size(n: int) -> str:
-    try:
-        n = int(n)
-    except Exception:
-        return str(n)
-    units = ["B","KB","MB","GB","TB","PB"]
-    i = 0
-    v = float(n)
-    while v >= 1024 and i < len(units)-1:
-        v /= 1024.0
-        i += 1
-    return f"{v:.1f} {units[i]}"
-
-class BehaviorModal(tk.Toplevel):
-    def __init__(self, parent: tk.Misc, exe: str, score: int, reasons: str):
-        super().__init__(parent)
-        self.title("Behavioral Incident")
-        self.configure(bg=UITheme.BG1)
-        self.resizable(False, False)
-        self.grab_set()
-        self.result: str = "ignore"
-
-        frm = ttk.Frame(self, padding=12, style="Panel.TFrame")
-        frm.grid(sticky="nsew")
-        ttk.Label(frm, text=f"Behavioral Incident (score={score})", style="H2.TLabel").grid(row=0, column=0, sticky="w")
-        txt = tk.Text(frm, height=10, width=72, bg=UITheme.BG0, fg=UITheme.TEXT,
-                      insertbackground=UITheme.TEXT, relief="flat", wrap="word")
-        txt.grid(row=1, column=0, sticky="nsew", pady=(8, 8))
-        txt.insert("1.0", f"Process: {exe or 'Unknown'}\n\nReasons:\n{reasons}")
-        txt.configure(state="disabled")
-
-        btns = ttk.Frame(frm)
-        btns.grid(row=2, column=0, sticky="e")
-        ttk.Button(btns, text="Kill (Enter)", style="Primary.TButton",
-                   command=lambda: self._close("kill")).grid(row=0, column=0, padx=4)
-        ttk.Button(btns, text="Rollback Recent",
-                   command=lambda: self._close("rollback")).grid(row=0, column=1, padx=4)
-        ttk.Button(btns, text="Ignore (Esc)",
-                   command=lambda: self._close("ignore")).grid(row=0, column=2, padx=4)
-
-        self.bind("<Escape>", lambda e: self._close("ignore"))
-        self.bind("<Return>", lambda e: self._close("kill"))
-
-    def _close(self, res: str):
-        self.result = res
-        self.grab_release()
-        self.destroy()
-
-
-def prompt_behavior(root: tk.Misc, exe: str, score: int, reasons: str) -> str:
-    dlg = BehaviorModal(root, exe, score, reasons)
-    root.wait_window(dlg)
-    return dlg.result
-
-class ThreatModal(tk.Toplevel):
-    def __init__(self, parent: tk.Misc, file_path: str, details: str):
-        super().__init__(parent)
-        self.title("Threat Detected")
-        self.configure(bg=UITheme.BG1)
-        self.resizable(False, False)
-        self.grab_set()
-        self.result: str = "ignore"
-
-        frm = ttk.Frame(self, padding=12, style="Panel.TFrame")
-        frm.grid(sticky="nsew")
-        ttk.Label(frm, text="Threat Detected", style="H2.TLabel").grid(row=0, column=0, sticky="w")
-        txt = tk.Text(frm, height=10, width=72, bg=UITheme.BG0, fg=UITheme.TEXT,
-                      insertbackground=UITheme.TEXT, relief="flat", wrap="word")
-        txt.grid(row=1, column=0, sticky="nsew", pady=(8, 8))
-        txt.insert("1.0", f"Path: {file_path}\n\nDetails: {details or 'Malicious indicators detected.'}")
-        txt.configure(state="disabled")
-
-        btns = ttk.Frame(frm)
-        btns.grid(row=2, column=0, sticky="e")
-        ttk.Button(btns, text="Quarantine (Enter)", style="Primary.TButton",
-                   command=lambda: self._close("quarantine")).grid(row=0, column=0, padx=4)
-        ttk.Button(btns, text="Ignore (Esc)",
-                   command=lambda: self._close("ignore")).grid(row=0, column=1, padx=4)
-        ttk.Button(btns, text="Delete", style="Danger.TButton",
-                   command=lambda: self._close("delete")).grid(row=0, column=2, padx=4)
-
-        self.bind("<Escape>", lambda e: self._close("ignore"))
-        self.bind("<Return>", lambda e: self._close("quarantine"))
-
-    def _close(self, res: str):
-        self.result = res
-        self.grab_release()
-        self.destroy()
-
-def prompt_threat(root: tk.Misc, file_path: str, details: str) -> str:
-    dlg = ThreatModal(root, file_path, details)
-    root.wait_window(dlg)
-    return dlg.result
-
-# ---- GUI ----
-class AntivirusGUI:
-    """Tk GUI integrating MalwareScanner, Real-Time, Signatures, and Quarantine."""
-
-    # --------------- Lifecycle ---------------
-    def __init__(self, root: tk.Tk):
-        self.root = root
-        self.root.title(f"{config.app_name} GUI")
-        self.root.geometry("1120x720")
-        self.root.minsize(980, 620)
-        UITheme.apply(self.root)
-
-        # Logger → route to GUI
-        self._log_lines: List[str] = []
-        self.logger = Logger(gui_callback=self._on_gui_log)
-
-        # Backends
-        self.scanner = MalwareScanner(self.logger, notify_callback=self._notify_threat_gui)
-        # Use scanner.sig_db and scanner internals rather than creating divergent instances
-        self.sigdb: SignatureDatabase = self.scanner.sig_db  # correct ctor is no-arg
-
-        # UI state/queues/threads
-        self._scan_thread: Optional[threading.Thread] = None
-        self._scan_stop = threading.Event()
-        self._uiq: "queue.Queue[Callable[[], None]]" = queue.Queue()
-
-        # Real-time state
-        self._rt_enabled = bool(config.realtime_enabled)
-        self._rt_paths: List[str] = list(config.monitor_paths or [])
-        if not self._rt_paths:
-            # default to Downloads once
-            self._rt_paths = [str(Path.home() / "Downloads")]
-            config.monitor_paths = self._rt_paths[:]
-            config.save_config()
-
-        # Quarantine watcher
-        self._q_stop = threading.Event()
-        self._q_thread: Optional[threading.Thread] = None
-        self._q_last_snapshot: Dict[str, float] = {}
-
-        # Build UI
-        self._build_ui()
-
-        # start UI pump
-        self._pump_ui()
-
-        # initial states
-        if self._rt_enabled:
-            self._enable_rt(startup=True)
-
-        self.logger.log("GUI loaded.", "INFO")
-
-    def destroy(self):
-        try:
-            self._q_stop.set()
-            if self._q_thread:
-                self._q_thread.join(timeout=1.5)
-        except Exception:
-            pass
-        try:
-            self.scanner.stop_realtime_protection()
-        except Exception:
-            pass
-
-    # --------------- Logging ---------------
-    def _on_gui_log(self, line: str, level: str):
-        # line already formatted by Logger
-        try:
-            self._log_lines.append(line)
-            if len(self._log_lines) > 4000:
-                self._log_lines = self._log_lines[-4000:]
-            self._uiq.put(lambda: self._append_log(line))
-        except Exception:
-            pass
-
-    def _append_log(self, s: str):
-        try:
-            self.txt_log.insert("end", s + "\n")
-            self.txt_log.see("end")
-        except Exception:
-            pass
-
-    # --------------- UI Build ---------------
-    def _build_ui(self):
-        nb = ttk.Notebook(self.root)
-        nb.pack(fill="both", expand=True, padx=10, pady=10)
-        self.nb = nb
-
-        self._tab_dashboard(nb)
-        self._tab_scan(nb)
-        self._tab_realtime(nb)
-        self._tab_quarantine(nb)
-        self._tab_signatures(nb)
-        self._tab_logs(nb)
-
-    def _tab_dashboard(self, nb):
-        f = ttk.Frame(nb); nb.add(f, text="Dashboard")
-
-        status = ttk.Frame(f, padding=10, style="Panel.TFrame")
-        status.pack(fill="x", pady=(0, 10))
-        ttk.Label(status, text="Protection Status", style="H2.TLabel").pack(anchor="w")
-        row = ttk.Frame(status); row.pack(fill="x", pady=(6, 0))
-        self.var_rt_chip = tk.StringVar(value="Real-Time: On" if self._rt_enabled else "Real-Time: Off")
-        ttk.Label(row, textvariable=self.var_rt_chip, style="Dim.TLabel").pack(side="left")
-        ttk.Button(row, text="Manage", style="Primary.TButton",
-                   command=lambda: self.nb.select(self._rt_tab)).pack(side="right")
-
-        card = ttk.Frame(f, padding=10, style="Panel.TFrame"); card.pack(fill="both", expand=True)
-        ttk.Label(card, text="Recent Results", style="H2.TLabel").pack(anchor="w")
-        cols = ("file","status","details")
-        tv = ttk.Treeview(card, columns=cols, show="headings", height=10)
-        for c, w in zip(cols, (520, 100, 360)):
-            tv.heading(c, text=c.capitalize()); tv.column(c, width=w, stretch=True)
-        tv.pack(fill="both", expand=True, pady=(6, 0))
-        self.recent_tv = tv
-
-    def _tab_scan(self, nb):
-        f = ttk.Frame(nb); nb.add(f, text="Scan"); self._scan_tab = f
-
-        top = ttk.Frame(f, padding=10, style="Panel.TFrame"); top.pack(fill="x")
-        ttk.Button(top, text="Quick Scan (Downloads)", style="Primary.TButton",
-                   command=lambda: self._start_scan("quick")).pack(side="left", padx=4)
-        ttk.Button(top, text="Full System Scan",
-                   command=lambda: self._start_scan("full")).pack(side="left", padx=4)
-        ttk.Button(top, text="Custom Scan…",
-                   command=self._choose_custom_scan).pack(side="left", padx=4)
-        ttk.Button(top, text="Stop", style="Warn.TButton",
-                   command=self._stop_scan).pack(side="left", padx=8)
-
-        ttk.Label(top, text="Auto action:", style="Dim.TLabel").pack(side="left", padx=(16, 4))
-        self.var_auto_action = tk.StringVar(value="")
-        cb = ttk.Combobox(top, width=14, state="readonly", textvariable=self.var_auto_action,
-                          values=["", "quarantine", "delete"])
-        cb.pack(side="left")
-
-        prog = ttk.Frame(f, padding=10, style="Panel.TFrame"); prog.pack(fill="x", pady=(10, 10))
-        self.var_scan_status = tk.StringVar(value="Ready")
-        ttk.Label(prog, textvariable=self.var_scan_status).pack(anchor="w")
-        self.pb = ttk.Progressbar(prog, mode="determinate", maximum=100); self.pb.pack(fill="x", pady=(6, 0))
-        self.var_scan_current = tk.StringVar(value="—")
-        ttk.Label(prog, textvariable=self.var_scan_current, style="Dim.TLabel").pack(anchor="w", pady=(6, 0))
-
-        card = ttk.Frame(f, padding=10, style="Panel.TFrame"); card.pack(fill="both", expand=True)
-        ttk.Label(card, text="Results", style="H2.TLabel").pack(anchor="w")
-        cols = ("file","status","details","action")
-        tv = ttk.Treeview(card, columns=cols, show="headings")
-        for c, w in zip(cols, (520, 120, 360, 100)):
-            tv.heading(c, text=c.capitalize()); tv.column(c, width=w, stretch=True)
-        tv.pack(fill="both", expand=True, pady=(6, 0))
-        self.scan_tv = tv
-
-    def _tab_realtime(self, nb):
-        f = ttk.Frame(nb); nb.add(f, text="Real-Time"); self._rt_tab = f
-
-        card = ttk.Frame(f, padding=10, style="Panel.TFrame"); card.pack(fill="x")
-        ttk.Label(card, text="Status & Controls", style="H2.TLabel").pack(anchor="w")
-        row = ttk.Frame(card); row.pack(fill="x", pady=(6, 0))
-        self.var_rt_state = tk.StringVar(value="Enabled" if self._rt_enabled else "Disabled")
-        ttk.Label(row, textvariable=self.var_rt_state).pack(side="left", padx=(0, 10))
-        ttk.Button(row, text="Enable", style="Primary.TButton",
-                   command=self._enable_rt).pack(side="left", padx=4)
-        ttk.Button(row, text="Disable",
-                   command=self._disable_rt).pack(side="left", padx=4)
-        ttk.Button(row, text="Simulate",
-                   style="Warn.TButton", command=self._simulate_rt).pack(side="right", padx=4)
-
-        card2 = ttk.Frame(f, padding=10, style="Panel.TFrame"); card2.pack(fill="both", expand=True, pady=(10, 0))
-        ttk.Label(card2, text="Monitored Paths", style="H2.TLabel").pack(anchor="w")
-        prow = ttk.Frame(card2); prow.pack(fill="x", pady=(6, 0))
-        self.var_rt_path = tk.StringVar()
-        ttk.Entry(prow, textvariable=self.var_rt_path).pack(side="left", fill="x", expand=True)
-        ttk.Button(prow, text="Add", command=self._add_rt_path).pack(side="left", padx=6)
-        ttk.Button(prow, text="Remove Selected", command=self._remove_rt_path).pack(side="left", padx=6)
-
-        tv = ttk.Treeview(card2, columns=("path",), show="headings", height=8)
-        tv.heading("path", text="Path"); tv.column("path", width=820, stretch=True)
-        tv.pack(fill="both", expand=True, pady=(6, 0))
-        self.rt_tv = tv
-        self._refresh_rt_paths()
-
-    def _tab_quarantine(self, nb):
-        f = ttk.Frame(nb); nb.add(f, text="Quarantine")
-
-        top = ttk.Frame(f, padding=10, style="Panel.TFrame"); top.pack(fill="x")
-        ttk.Label(top, text="Items", style="H2.TLabel").pack(side="left")
-        ttk.Button(top, text="Refresh", command=self._q_refresh).pack(side="right", padx=4)
-        ttk.Button(top, text="Delete Selected", style="Danger.TButton",
-                   command=self._q_delete_selected).pack(side="right", padx=4)
-        ttk.Button(top, text="Restore Selected…",
-                   command=self._q_restore_selected).pack(side="right", padx=4)
-
-        card = ttk.Frame(f, padding=10, style="Panel.TFrame")
-        card.pack(fill="both", expand=True, pady=(10, 0))
-        cols = ("file","path","date","size")
-        tv = ttk.Treeview(card, columns=cols, show="headings", selectmode="extended")
-        for c, w in zip(cols, (360, 420, 160, 120)):
-            tv.heading(c, text=c.capitalize()); tv.column(c, width=w, stretch=True)
-        tv.pack(fill="both", expand=True)
-        self.q_tv = tv
-
-        # start watcher
-        self._start_quarantine_watcher()
-        self._q_refresh()
-
-    def _tab_signatures(self, nb):
-        f = ttk.Frame(nb); nb.add(f, text="Signatures")
-
-        form = ttk.Frame(f, padding=10, style="Panel.TFrame"); form.pack(fill="x")
-        ttk.Label(form, text="Add Signature", style="H2.TLabel").pack(anchor="w")
-        row = ttk.Frame(form); row.pack(fill="x", pady=(6, 0))
-        ttk.Label(row, text="Hash:").pack(side="left")
-        self.var_sig_hash = tk.StringVar()
-        ttk.Entry(row, textvariable=self.var_sig_hash, width=60).pack(side="left", padx=6)
-        ttk.Label(row, text="Type:").pack(side="left", padx=(12, 4))
-        self.var_sig_type = tk.StringVar(value="sha256")
-        ttk.Combobox(row, textvariable=self.var_sig_type, state="readonly",
-                     values=["sha256","md5"], width=10).pack(side="left")
-        ttk.Button(row, text="Add", style="Primary.TButton",
-                   command=self._sig_add).pack(side="left", padx=8)
-
-        row2 = ttk.Frame(form); row2.pack(fill="x", pady=(6, 0))
-        ttk.Button(row2, text="Export JSON",
-                   command=self._sig_export).pack(side="left", padx=4)
-        ttk.Button(row2, text="Import JSON…",
-                   command=self._sig_import).pack(side="left", padx=4)
-
-        card = ttk.Frame(f, padding=10, style="Panel.TFrame"); card.pack(fill="both", expand=True, pady=(10, 0))
-        ttk.Label(card, text="Signature Store", style="H2.TLabel").pack(anchor="w")
-        tv = ttk.Treeview(card, columns=("type","hash"), show="headings", selectmode="extended")
-        tv.heading("type", text="Type"); tv.column("type", width=100)
-        tv.heading("hash", text="Hash"); tv.column("hash", width=820, stretch=True)
-        tv.pack(fill="both", expand=True, pady=(6, 0))
-        self.sig_tv = tv
-        self._sig_refresh()
-
-    def _tab_logs(self, nb):
-        f = ttk.Frame(nb); nb.add(f, text="Logs")
-        top = ttk.Frame(f, padding=10, style="Panel.TFrame"); top.pack(fill="x")
-        ttk.Label(top, text="Logs", style="H2.TLabel").pack(side="left")
-        ttk.Button(top, text="Copy", command=self._log_copy).pack(side="right", padx=4)
-        ttk.Button(top, text="Open Log File", command=self._open_log_file).pack(side="right", padx=4)
-
-        body = ttk.Frame(f, padding=10, style="Panel.TFrame"); body.pack(fill="both", expand=True, pady=(10, 0))
-        self.txt_log = tk.Text(body, wrap="word", bg=UITheme.BG1, fg=UITheme.TEXT,
-                               insertbackground=UITheme.TEXT, relief="flat")
-        self.txt_log.pack(fill="both", expand=True)
-
-    # --------------- UI pump ---------------
-    def _pump_ui(self):
-        try:
-            for _ in range(100):
-                cb = self._uiq.get_nowait()
-                cb()
-        except queue.Empty:
-            pass
-        self.root.after(50, self._pump_ui)
-
-    # --------------- Scanning ---------------
-    def _choose_custom_scan(self):
-        sel = filedialog.askdirectory(title="Choose folder to scan")
-        if not sel: return
-        self._start_scan("custom", [Path(sel)])
-
-    def _start_scan(self, mode: str, paths: Optional[List[Path]] = None):
-        if self._scan_thread and self._scan_thread.is_alive():
-            messagebox.showwarning("Scan", "A scan is already running.")
-            return
-
-        if mode == "quick":
-            paths = [Path(p) for p in (config.monitor_paths or [])] or [Path.home() / "Downloads"]
-        elif mode == "full":
-            paths = [Path("/") if os.name != "nt" else Path(os.environ.get("SystemDrive", "C:") + "\\")]
-        else:
-            paths = paths or []
-            if not paths:
-                messagebox.showwarning("Scan", "No paths selected for custom scan.")
-                return
-
-        task = ScanTask(mode=mode, paths=paths, auto_action=self.var_auto_action.get() or "")
-        self.scan_tv.delete(*self.scan_tv.get_children())
-        self.var_scan_status.set("Starting…"); self.var_scan_current.set("—"); self.pb["value"] = 0
-        self._scan_stop.clear()
-        self._scan_thread = threading.Thread(target=self._scan_worker, args=(task,), daemon=True)
-        self._scan_thread.start()
-        self.logger.log(f"Starting {mode} scan on {len(paths)} path(s)")
-
-    def _iter_files(self, roots: Iterable[Path]) -> Iterable[Path]:
-        for rp in roots:
-            try:
-                if rp.is_file():
-                    yield rp
-                elif rp.is_dir():
-                    for root, _, files in os.walk(rp):
-                        for name in files:
-                            yield Path(root) / name
-            except Exception as e:
-                self.logger.log(f"Enumerate error for {rp}: {e}", "WARNING")
-
-    def _scan_worker(self, task: ScanTask):
-        files = list(self._iter_files(task.paths))
-        total = max(1, len(files))
-        processed = 0
-
-        def cb_progress(pct: float, current: str):
-            self._uiq.put(lambda: self._scan_progress(pct, current))
-
-        for fp in files:
-            if self._scan_stop.is_set():
-                break
-
-            auto = task.auto_action if task.auto_action in {"quarantine","delete"} else None
-            res = self.scanner.scan_file(fp, auto_action=auto)
-            processed += 1
-            pct = int(processed * 100 / total)
-            cb_progress(pct, str(fp))
-
-            if res.get("status") == "infected" and not auto:
-                details = self._format_threats(res.get("threats") or [])
-                choice = prompt_threat(self.root, res.get("file",""), details)
-                if choice in {"quarantine","delete"}:
-                    # apply action directly
-                    if choice == "quarantine":
-                        ok, msg = self.scanner.quarantine_path(Path(res["file"]))
-                        res["action"] = "quarantine"; res["action_ok"] = ok
-                        if not ok: res["action_error"] = msg
-                    else:
-                        ok, msg = self.scanner.delete_path(Path(res["file"]))
-                        res["action"] = "delete"; res["action_ok"] = ok
-                        if not ok: res["action_error"] = msg
-                else:
-                    res["action"] = "ignore"
-
-            self._uiq.put(lambda r=res: self._scan_row(r))
-
-        self._uiq.put(self._scan_done)
-
-    def _stop_scan(self):
-        self._scan_stop.set()
-        self.logger.log("Stopping scan…", "INFO")
-
-    def _scan_progress(self, pct: float, current: str):
-        self.var_scan_status.set(f"Scanning… {int(pct)}%")
-        self.var_scan_current.set(f"Current: {current}")
-        self.pb["value"] = pct
-
-    def _scan_row(self, res: Dict[str, Any]):
-        det = self._format_threats(res.get("threats") or [])
-        action = res.get("action", res.get("action_taken", "—"))
-        vals = (res.get("file",""), res.get("status",""), det, action)
-        self.scan_tv.insert("", "end", values=vals)
-        # dashboard recent
-        self.recent_tv.insert("", 0, values=(vals[0], vals[1], vals[2]))
-        if len(self.recent_tv.get_children()) > 8:
-            for iid in self.recent_tv.get_children()[8:]:
-                self.recent_tv.delete(iid)
-
-    def _scan_done(self):
-        self.var_scan_status.set("Completed")
-        self.var_scan_current.set("Done")
-        self.pb["value"] = 100
-        self.logger.log("Scan completed.", "INFO")
-
-    @staticmethod
-    def _format_threats(threats: List[Dict[str, Any]]) -> str:
-        out = []
-        for t in threats:
-            # MalwareScanner can produce: hash_types (list), yara_rule, etc.
-            htypes = t.get("hash_types")
-            if not htypes:
-                ht = t.get("hash_type")
-                htypes = [ht] if ht else []
-            if isinstance(htypes, str):
-                htypes = [htypes]
-            tag = ", ".join(str(x) for x in htypes) if htypes else "Indicators"
-            name = t.get("yara_rule") or t.get("name") or "Detection"
-            out.append(f"{name} — {tag}")
-        return "; ".join(out)
-
-    # --------------- Real-Time ---------------
-    def _enable_rt(self, startup: bool = False):
-        try:
-            config.monitor_paths = self._rt_paths[:]
-            self.scanner.start_realtime_protection()
-            # START behavior monitor + wire FS events from realtime to behavior engine
-            self.scanner.start_behavior_monitor(self._notify_behavior_gui)
-
-            self._rt_enabled = True
-            self.var_rt_state.set("Enabled"); self.var_rt_chip.set("Real-Time: On")
-            if not startup:
-                self.logger.log("Real-time protection enabled.", "INFO")
-        except Exception as e:
-            messagebox.showerror("Real-Time", f"Failed to enable: {e}")
-            self.logger.log(f"Real-time enable failed: {e}", "ERROR")
-
-    def _disable_rt(self):
-        try:
-            self.scanner.stop_realtime_protection()
-            self.scanner.stop_behavior_monitor()
-        except Exception:
-            pass
-        self._rt_enabled = False
-        self.var_rt_state.set("Disabled"); self.var_rt_chip.set("Real-Time: Off")
-        self.logger.log("Real-time protection disabled.", "INFO")
-        
-    # gui.py — inside AntivirusGUI
-    def update_realtime_status_display(self):
-        """Sync RT status chips/labels; safe to call any time."""
-        if getattr(self, "var_rt_state", None):
-            self.var_rt_state.set("Enabled" if self._rt_enabled else "Disabled")
-        if getattr(self, "var_rt_chip", None):
-            self.var_rt_chip.set("Real-Time: On" if self._rt_enabled else "Real-Time: Off")
-
-    def _add_rt_path(self):
-        p = self.var_rt_path.get().strip()
-        if not p: return
-        if p not in self._rt_paths:
-            self._rt_paths.append(p)
-            config.monitor_paths = self._rt_paths[:]
-            config.save_config()
-            self._refresh_rt_paths()
-            self.logger.log(f"Added real-time path: {p}", "INFO")
-
-    def _remove_rt_path(self):
-        sel = self.rt_tv.selection()
-        removed = 0
-        for iid in sel:
-            val = self.rt_tv.item(iid, "values")[0]
-            if val in self._rt_paths:
-                self._rt_paths.remove(val)
-                removed += 1
-        if removed:
-            config.monitor_paths = self._rt_paths[:]
-            config.save_config()
-            self._refresh_rt_paths()
-            self.logger.log(f"Removed {removed} path(s) from real-time monitor.", "INFO")
-
-    def _refresh_rt_paths(self):
-        self.rt_tv.delete(*self.rt_tv.get_children())
-        for p in self._rt_paths:
-            self.rt_tv.insert("", "end", values=(p,))
-
-    def _simulate_rt(self):
-        # optional helper for quick test
-        fake = str(Path.home() / "Downloads" / "suspicious.exe")
-        self._notify_threat_gui({"file": fake, "status": "infected", "threats": [{"name":"Simulated","hash_types":["TEST"]}]})
-
-    def _notify_threat_gui(self, result: Dict[str, Any]) -> None:
-        """
-        Callback set on MalwareScanner to handle real-time detections.
-        Presents modal and applies quarantine/delete through scanner helpers.
-        """
-        try:
-            file_path = Path(str(result.get("file","")))
-            details = self._format_threats(result.get("threats") or [])
-            self.logger.log(f"[REAL-TIME] Threat detected: {file_path}", "WARNING")
-            choice = prompt_threat(self.root, str(file_path), details)
-
-            if choice == "quarantine":
-                ok, msg = self.scanner.quarantine_path(file_path)
-                self.logger.log(f"[REAL-TIME] {'Quarantined' if ok else 'Failed to quarantine'}: {file_path}", "WARNING" if ok else "ERROR")
-            elif choice == "delete":
-                ok, msg = self.scanner.delete_path(file_path)
-                self.logger.log(f"[REAL-TIME] {'Deleted' if ok else 'Failed to delete'}: {file_path}", "WARNING" if ok else "ERROR")
-            else:
-                self.logger.log(f"[REAL-TIME] Ignored by user: {file_path}", "INFO")
-
-            # reflect in tables
-            self.scan_tv.insert("", 0, values=(str(file_path), result.get("status","infected"), details, choice or "—"))
-            self.recent_tv.insert("", 0, values=(str(file_path), result.get("status","infected"), details))
-        except Exception as e:
-            self.logger.log(f"Real-time UI handling error: {e}", "ERROR")
-
-    def _notify_behavior_gui(self, incident: Dict[str, Any]) -> None:
-        """
-        GUI prompt when the BehaviorEngine emits an incident.
-        The engine has already attempted to suspend the PID; we now let the user decide.
-        """
-        try:
-            proc = incident.get("process", {}) or {}
-            exe = proc.get("exe") or proc.get("name") or "Unknown"
-            score = int(incident.get("score", 0))
-            reasons = "\n".join([f"- {rh.get('rule_id')} ({rh.get('weight')}): {rh.get('reason')}"
-                             for rh in incident.get("rule_hits", [])])
-
-            self.logger.log(f"[BEHAVIOR] Incident score={score} exe={exe}", "WARNING")
-            choice = prompt_behavior(self.root, exe=str(exe), score=score, reasons=reasons)
-
-            if choice == "kill":
-                try:
-                    import psutil
-                    pid = int(incident.get("pid", -1))
-                    if pid > 0:
-                        psutil.Process(pid).kill()
-                        self.logger.log(f"[BEHAVIOR] Killed PID {pid}", "WARNING")
-                except Exception as e:
-                    self.logger.log(f"[BEHAVIOR] Kill failed: {e}", "ERROR")
-            elif choice == "rollback":
-                try:
-                    cnt = self.scanner.behavior.rollback.rollback() if self.scanner.behavior else 0
-                    self.logger.log(f"[BEHAVIOR] Rollback handled {cnt} files.", "WARNING")
-                except Exception as e:
-                    self.logger.log(f"[BEHAVIOR] Rollback error: {e}", "ERROR")
-            else:
-                self.logger.log("[BEHAVIOR] Incident ignored by user.", "INFO")
-
-            # Surface in the dashboard tables
-            details = f"Behavior score={score}; rules={[r.get('rule_id') for r in (incident.get('rule_hits') or [])]}"
-            self.scan_tv.insert("", 0, values=(exe, "behavior_incident", details, choice or "—"))
-            self.recent_tv.insert("", 0, values=(exe, "behavior_incident", details))
-        except Exception as e:
-            self.logger.log(f"Behavior UI handling error: {e}", "ERROR")
-
-    # --------------- Quarantine ---------------
-    def _q_snapshot(self) -> Dict[str, float]:
-        snap: Dict[str, float] = {}
-        qd = Path(config.quarantine_dir)
-        if not qd.exists(): return snap
-        for p in qd.rglob("*"):
-            if p.is_file():
-                try:
-                    snap[str(p)] = p.stat().st_mtime
-                except Exception:
-                    pass
-        return snap
-
-    def _start_quarantine_watcher(self):
-        def loop():
-            self._q_last_snapshot = self._q_snapshot()
-            while not self._q_stop.wait(2.0):
-                cur = self._q_snapshot()
-                if cur != self._q_last_snapshot:
-                    self._q_last_snapshot = cur
-                    self._uiq.put(self._q_refresh)
-        self._q_thread = threading.Thread(target=loop, name="quarantine-watch", daemon=True)
-        self._q_thread.start()
-
-    def _q_refresh(self):
-        self.q_tv.delete(*self.q_tv.get_children())
-        qdir = Path(config.quarantine_dir)
-        if not qdir.exists(): return
-        for p in sorted(qdir.rglob("*")):
-            if not p.is_file(): continue
-            try:
-                st = p.stat()
-                self.q_tv.insert(
-                    "", "end", iid=str(p),
-                    values=(p.name, str(p), datetime.fromtimestamp(st.st_mtime).strftime("%Y-%m-%d %H:%M"), _human_size(st.st_size))
-                )
-            except Exception:
-                pass
-
-    def _q_selected_paths(self) -> List[Path]:
-        return [Path(iid) for iid in self.q_tv.selection()]
-
-    def _q_restore_selected(self):
-        paths = self._q_selected_paths()
-        if not paths: return
-        dest_dir = filedialog.askdirectory(title="Restore to folder")
-        if not dest_dir: return
-        restored = 0
-        for p in paths:
-            try:
-                target = Path(dest_dir) / p.name
-                # ensure unique
-                i = 1
-                while target.exists():
-                    target = Path(dest_dir) / f"{p.stem}.{i}{p.suffix}"
-                    i += 1
-                os.makedirs(target.parent, exist_ok=True)
-                os.replace(p, target)
-                restored += 1
-            except Exception as e:
-                self.logger.log(f"Restore failed for {p}: {e}", "ERROR")
-        self.logger.log(f"Restored {restored} item(s).", "INFO")
-        self._q_refresh()
-
-    def _q_delete_selected(self):
-        paths = self._q_selected_paths()
-        if not paths: return
-        if not messagebox.askyesno("Quarantine", f"Delete {len(paths)} selected item(s)?"):
-            return
-        cnt = 0
-        for p in paths:
-            try:
-                p.unlink(missing_ok=True)
-                cnt += 1
-            except Exception as e:
-                self.logger.log(f"Delete failed for {p}: {e}", "ERROR")
-        self.logger.log(f"Deleted {cnt} quarantined item(s).", "INFO")
-        self._q_refresh()
-
-    # --------------- Signatures ---------------
-    def _sig_add(self):
-        h = self.var_sig_hash.get().strip().lower()
-        t = self.var_sig_type.get().lower()
-        if not h or not all(c in "0123456789abcdef" for c in h):
-            messagebox.showwarning("Signatures", "Hash must be hexadecimal.")
-            return
-        if t == "md5" and len(h) != 32:
-            messagebox.showwarning("Signatures", "MD5 must be 32 hex chars.")
-            return
-        if t == "sha256" and len(h) != 64:
-            messagebox.showwarning("Signatures", "SHA256 must be 64 hex chars.")
-=======
 import tkinter as tk
 from tkinter import ttk, filedialog, messagebox, scrolledtext
 import platform
@@ -1106,89 +321,9 @@
         log_path = Path("maldefender/logs/performance_log.json")
         if not log_path.exists():
             messagebox.showinfo("No Data", "No performance log found.")
->>>>>>> 781304f9
-            return
+            return
+
         try:
-            if h in self.sigdb.signatures[t]:
-                messagebox.showinfo("Signatures", "Already exists.")
-                return
-            self.sigdb.add_signature(h, t)
-            self._sig_refresh()
-            self.logger.log(f"Added {t.upper()} signature: {h}", "INFO")
-            self.var_sig_hash.set("")
-        except Exception as e:
-            messagebox.showerror("Signatures", f"Failed: {e}")
-
-    def _sig_export(self):
-        try:
-            data = {
-                "md5": sorted(self.sigdb.signatures["md5"]),
-                "sha256": sorted(self.sigdb.signatures["sha256"]),
-            }
-        except Exception:
-            data = {"md5": [], "sha256": []}
-        out = filedialog.asksaveasfilename(defaultextension=".json",
-                                           filetypes=[("JSON","*.json")],
-                                           title="Export Signatures")
-        if not out: return
-        Path(out).write_text(json.dumps(data, indent=2), encoding="utf-8")
-        self.logger.log(f"Exported signatures to {out}", "INFO")
-
-    def _sig_import(self):
-        fn = filedialog.askopenfilename(filetypes=[("JSON","*.json")], title="Import Signatures")
-        if not fn: return
-        try:
-            data = json.loads(Path(fn).read_text(encoding="utf-8"))
-            md5s = [str(x).lower() for x in data.get("md5", [])]
-            sha256s = [str(x).lower() for x in data.get("sha256", [])]
-            for h in md5s: self.sigdb.add_signature(h, "md5")
-            for h in sha256s: self.sigdb.add_signature(h, "sha256")
-            self._sig_refresh()
-            self.logger.log(f"Imported signatures: MD5={len(md5s)} SHA256={len(sha256s)}", "INFO")
-        except Exception as e:
-            messagebox.showerror("Import", f"Failed: {e}")
-
-    def _sig_refresh(self):
-        self.sig_tv.delete(*self.sig_tv.get_children())
-        try:
-            rows = [("MD5", h) for h in sorted(self.sigdb.signatures["md5"])]
-            rows += [("SHA256", h) for h in sorted(self.sigdb.signatures["sha256"])]
-        except Exception:
-            rows = []
-        for typ, h in rows:
-            self.sig_tv.insert("", "end", values=(typ, h))
-
-    # --------------- Logs ---------------
-    def _log_copy(self):
-        try:
-<<<<<<< HEAD
-            self.root.clipboard_clear()
-            self.root.clipboard_append("\n".join(self._log_lines))
-            messagebox.showinfo("Logs", "Logs copied to clipboard.")
-        except Exception as e:
-            messagebox.showerror("Logs", str(e))
-
-    def _open_log_file(self):
-        try:
-            log_path = Path(config.log_file)
-            messagebox.showinfo("Logs", f"Log file: {log_path}")
-        except Exception as e:
-            messagebox.showerror("Logs", str(e))
-
-
-# For manual execution
-if __name__ == "__main__":
-    root = tk.Tk()
-    app = AntivirusGUI(root)
-    def _on_close():
-        try:
-            app.destroy()
-        except Exception:
-            pass
-        root.destroy()
-    root.protocol("WM_DELETE_WINDOW", _on_close)
-    root.mainloop()
-=======
             with log_path.open("r") as f:
                 data = json.load(f)
         except Exception as e:
@@ -1240,5 +375,4 @@
         if messagebox.askokcancel("Exit Malvex", "Are you sure you want to quit?"):
             self.root.destroy()
 
-__all__ = ["MalvexGUI"]
->>>>>>> 781304f9
+__all__ = ["MalvexGUI"]